#!/usr/bin/env python3
from __future__ import print_function
from __future__ import division

# System level imports
import sys
import os
import argparse
import logging
import time
import math
from math import sin, cos, pi, sqrt
import numpy as np
from controller import controller2d
import configparser
import cv2
from local_planner import local_planner
from behavioural_planner import behavioural_planner
from behavioural_planner.behavioural_planner_state import DecelerateToStopState
from traffic_light_detector import TrafficLightDetector, TrafficLightState
from data_visualization import visualize_sensor_data, get_sensor_output, Sensor
import transforms3d

# Script level imports
sys.path.append(os.path.abspath(sys.path[0] + '/..'))
import live_plotter as lv  # Custom live plotting library
from carla.client import make_carla_client, VehicleControl
from carla.sensor import Camera, Lidar
from carla.settings import CarlaSettings
from carla.tcp import TCPConnectionError
from carla.planner.city_track import CityTrack

###############################################################################
# CONFIGURABLE PARAMETERS DURING EXAM
###############################################################################
PLAYER_START_INDEX = 2  # spawn index for player
DESTINATION_INDEX = 15  # Setting a Destination HERE
NUM_PEDESTRIANS = 30  # total number of pedestrians to spawn
NUM_VEHICLES = 30  # total number of vehicles to spawn
SEED_PEDESTRIANS = 0  # seed for pedestrian spawn randomizer
SEED_VEHICLES = 0  # seed for vehicle spawn randomizer
###############################################################################àà

###############################################################################

ITER_FOR_SIM_TIME_STEP = 10  # no. iterations to compute approx sim time-step
WAIT_TIME_BEFORE_START = 1.00  # game seconds (time before controller start)
TOTAL_RUN_TIME = 5000.00  # game seconds (total runtime before sim end)
TOTAL_FRAME_BUFFER = 300  # number of frames to buffer after total runtime
CLIENT_WAIT_TIME = 3  # wait time for client before starting episode
# used to make sure the server loads
# consistently

WEATHER_ID = {
    "DEFAULT": 0,
    "CLEAR_NOON": 1,
    "CLOUDY_NOON": 2,
    "WET_NOON": 3,
    "WET_CLOUDY_NOON": 4,
    "MID_RAINY_NOON": 5,
    "HARD_RAIN_NOON": 6,
    "SOFT_RAIN_NOON": 7,
    "CLEAR_SUNSET": 8,
    "CLOUDY_SUNSET": 9,
    "WET_SUNSET": 10,
    "WET_CLOUDY_SUNSET": 11,
    "MID_RAIN_SUNSET": 12,
    "HARD_RAIN_SUNSET": 13,
    "SOFT_RAIN_SUNSET": 14,
}
SIM_WEATHER = WEATHER_ID["CLEAR_NOON"]  # set simulation weather

FIG_SIZE_X_INCHES = 8  # x figure size of feedback in inches
FIG_SIZE_Y_INCHES = 8  # y figure size of feedback in inches
PLOT_LEFT = 0.1  # in fractions of figure width and height
PLOT_BOT = 0.1
PLOT_WIDTH = 0.8
PLOT_HEIGHT = 0.8

DIST_THRESHOLD_TO_LAST_WAYPOINT = 2.0  # some distance from last position before
# simulation ends

# Planning Constants
NUM_PATHS = 7
BP_LOOKAHEAD_BASE = 16.0  # m
BP_LOOKAHEAD_TIME = 1.0  # s
PATH_OFFSET = 1.5  # m
CIRCLE_OFFSETS = [-1.0, 1.0, 3.0]  # m
CIRCLE_RADII = [1.5, 1.5, 1.5]  # m
TIME_GAP = 1.0  # s
PATH_SELECT_WEIGHT = 10
A_MAX = 2.5  # m/s^2
SLOW_SPEED = 2.0  # m/s
STOP_LINE_BUFFER = 3.5  # m
LEAD_VEHICLE_LOOKAHEAD = 10.0  # m
LP_FREQUENCY_DIVISOR = 2  # Frequency divisor to make the
DESIRED_SPEED = 8  # m/s
TURN_SPEED = 3  # m/s
LEAD_CAR_LATERAL_THRESHOLD = 2 # m, the maximum shift on the y axis, relative to ego, of the lead car
# local planner operate at a lower
# frequency than the controller
# (which operates at the simulation
# frequency). Must be a natural
# number.

# Path interpolation parameters
INTERP_MAX_POINTS_PLOT = 10  # number of points used for displaying
# selected path
INTERP_DISTANCE_RES = 0.01  # distance between interpolated points

# controller output directory
CONTROLLER_OUTPUT_FOLDER = os.path.dirname(os.path.realpath(__file__)) + '/controller_output/'

# Default Camera parameters
# PositionX = 1.8, PositionY = 0, PositionZ = 1.3
# PostProcessing 'SceneFinal'
# ImageSizeX = 200

# SENSORS
SENSORS = {
    Sensor.LargeFOVCameraRGB: Camera(
        Sensor.LargeFOVCameraRGB.value, PositionX=1.8, PositionY=0, PositionZ=1.3,
        PostProcessing='SceneFinal',
        ImageSizeX=400, ImageSizeY=400,
        FOV=110
    ),
    Sensor.MediumFOVCameraRGB: Camera(
        Sensor.MediumFOVCameraRGB.value, PositionX=1.8, PositionY=0, PositionZ=1.3,
        RotationYaw=4,
        PostProcessing='SceneFinal',
        ImageSizeX=400, ImageSizeY=400,
        FOV=60
    ),
    Sensor.NarrowFOVCameraRGB: Camera(
        Sensor.NarrowFOVCameraRGB.value, PositionX=1.8, PositionY=0, PositionZ=1.3,
        RotationYaw=4,
        PostProcessing='SceneFinal',
        ImageSizeX=400, ImageSizeY=400,
        FOV=20
    ),
}


def rotate_x(angle):
    r = np.mat([[1, 0, 0],
                [0, cos(angle), -sin(angle)],
                [0, sin(angle), cos(angle)]])
    return r


def rotate_y(angle):
    r = np.mat([[cos(angle), 0, sin(angle)],
                [0, 1, 0],
                [-sin(angle), 0, cos(angle)]])
    return r


def rotate_z(angle):
    r = np.mat([[cos(angle), -sin(angle), 0],
                [sin(angle), cos(angle), 0],
                [0, 0, 1]])
    return r


# Transform the obstacle with its boundary point in the global frame
def obstacle_to_world(location, dimensions, orientation):
    box_pts = []

    x = location.x
    y = location.y
    z = location.z

    yaw = orientation.yaw * pi / 180

    x_rad = dimensions.x
    y_rad = dimensions.y
    z_rad = dimensions.z

    # Border points in the obstacle frame
    pos = np.array([[-x_rad, -x_rad, -x_rad, 0, x_rad, x_rad, x_rad, 0],
                    [-y_rad, 0, y_rad, y_rad, y_rad, 0, -y_rad, -y_rad]])

    # Rotation of the obstacle
    rot_yam = np.array([[np.cos(yaw), np.sin(yaw)],
                       [-np.sin(yaw), np.cos(yaw)]])

    # Location of the obstacle in the world frame
    pos_shift = np.array([[x, x, x, x, x, x, x, x],
                          [y, y, y, y, y, y, y, y]])

    pos = np.add(np.matmul(rot_yam, pos), pos_shift)

    for j in range(pos.shape[1]):
        box_pts.append([pos[0, j], pos[1, j]])

    return box_pts


def make_carla_settings(args):
    """Make a CarlaSettings object with the settings we need.
    """
    settings = CarlaSettings()

    # There is no need for non-agent info requests if there are no pedestrians
    # or vehicles.
    get_non_player_agents_info = False
    if NUM_PEDESTRIANS > 0 or NUM_VEHICLES > 0:
        get_non_player_agents_info = True

    # Base level settings
    settings.set(
        SynchronousMode=True,
        SendNonPlayerAgentsInfo=get_non_player_agents_info,
        NumberOfVehicles=NUM_VEHICLES,
        NumberOfPedestrians=NUM_PEDESTRIANS,
        SeedVehicles=SEED_VEHICLES,
        SeedPedestrians=SEED_PEDESTRIANS,
        WeatherId=SIM_WEATHER,
        QualityLevel=args.quality_level
    )

    # Declare here your sensors
    for sensor in SENSORS.values():
        # Adding sensor to configuration
        settings.add_sensor(sensor)

    return settings


class Timer(object):
    """ Timer Class
    
    The steps are used to calculate FPS, while the lap or seconds since lap is
    used to compute elapsed time.
    """

    def __init__(self, period):
        self.step = 0
        self._lap_step = 0
        self._lap_time = time.time()
        self._period_for_lap = period

    def tick(self):
        self.step += 1

    def has_exceeded_lap_period(self):
        if self.elapsed_seconds_since_lap() >= self._period_for_lap:
            return True
        else:
            return False

    def lap(self):
        self._lap_step = self.step
        self._lap_time = time.time()

    def ticks_per_second(self):
        return float(self.step - self._lap_step) / \
               self.elapsed_seconds_since_lap()

    def elapsed_seconds_since_lap(self):
        return time.time() - self._lap_time


def get_current_pose(measurement):
    """Obtains current x,y,yaw pose from the client measurements
    
    Obtains the current x,y, and yaw pose from the client measurements.

    Args:
        measurement: The CARLA client measurements (from read_data())

    Returns: (x, y, yaw)
        x: X position in meters
        y: Y position in meters
        yaw: Yaw position in radians
    """
    x = measurement.player_measurements.transform.location.x
    y = measurement.player_measurements.transform.location.y
    z = measurement.player_measurements.transform.location.z

    pitch = math.radians(measurement.player_measurements.transform.rotation.pitch)
    roll = math.radians(measurement.player_measurements.transform.rotation.roll)
    yaw = math.radians(measurement.player_measurements.transform.rotation.yaw)

    return x, y, z, pitch, roll, yaw


def get_start_pos(scene):
    """Obtains player start x,y, yaw pose from the scene
    
    Obtains the player x,y, and yaw pose from the scene.

    Args:
        scene: The CARLA scene object

    Returns: (x, y, yaw)
        x: X position in meters
        y: Y position in meters
        yaw: Yaw position in radians
    """
    x = scene.player_start_spots[0].location.x
    y = scene.player_start_spots[0].location.y
    yaw = math.radians(scene.player_start_spots[0].rotation.yaw)

    return x, y, yaw


def get_player_collided_flag(measurement,
                             prev_collision_vehicles,
                             prev_collision_pedestrians,
                             prev_collision_other):
    """Obtains collision flag from player. Check if any of the three collision
    metrics (vehicles, pedestrians, others) from the player are true, if so the
    player has collided to something.

    Note: From the CARLA documentation:

    "Collisions are not annotated if the vehicle is not moving (<1km/h) to avoid
    annotating undesired collision due to mistakes in the AI of non-player
    agents."
    """
    player_meas = measurement.player_measurements
    current_collision_vehicles = player_meas.collision_vehicles
    current_collision_pedestrians = player_meas.collision_pedestrians
    current_collision_other = player_meas.collision_other

    collided_vehicles = current_collision_vehicles > prev_collision_vehicles
    collided_pedestrians = current_collision_pedestrians > prev_collision_pedestrians
    collided_other = current_collision_other > prev_collision_other

    return (collided_vehicles or collided_pedestrians or collided_other,
            current_collision_vehicles,
            current_collision_pedestrians,
            current_collision_other)


def send_control_command(client, throttle, steer, brake,
                         hand_brake=False, reverse=False):
    """Send control command to CARLA client.
    
    Send control command to CARLA client.

    Args:
        client: The CARLA client object
        throttle: Throttle command for the sim car [0, 1]
        steer: Steer command for the sim car [-1, 1]
        brake: Brake command for the sim car [0, 1]
        hand_brake: Whether the hand brake is engaged
        reverse: Whether the sim car is in the reverse gear
    """
    control = VehicleControl()
    # Clamp all values within their limits
    steer = np.fmax(np.fmin(steer, 1.0), -1.0)
    throttle = np.fmax(np.fmin(throttle, 1.0), 0)
    brake = np.fmax(np.fmin(brake, 1.0), 0)

    control.steer = steer
    control.throttle = throttle
    control.brake = brake
    control.hand_brake = hand_brake
    control.reverse = reverse
    client.send_control(control)


def create_controller_output_dir(output_folder):
    if not os.path.exists(output_folder):
        os.makedirs(output_folder)


def store_trajectory_plot(graph, fname):
    """ Store the resulting plot.
    """
    create_controller_output_dir(CONTROLLER_OUTPUT_FOLDER)

    file_name = os.path.join(CONTROLLER_OUTPUT_FOLDER, fname)
    graph.savefig(file_name)


def write_trajectory_file(x_list, y_list, v_list, t_list, collided_list):
    create_controller_output_dir(CONTROLLER_OUTPUT_FOLDER)
    file_name = os.path.join(CONTROLLER_OUTPUT_FOLDER, 'trajectory.txt')

    with open(file_name, 'w') as trajectory_file:
        for i in range(len(x_list)):
            trajectory_file.write(
                '%3.3f, %3.3f, %2.3f, %6.3f %r\n' % (x_list[i], y_list[i], v_list[i], t_list[i], collided_list[i]))


def write_collisioncount_file(collided_list):
    create_controller_output_dir(CONTROLLER_OUTPUT_FOLDER)
    file_name = os.path.join(CONTROLLER_OUTPUT_FOLDER, 'collision_count.txt')

    with open(file_name, 'w') as collision_file:
        collision_file.write(str(sum(collided_list)))


def make_correction(waypoint, previous_waypoint, desired_speed):
    dx = waypoint[0] - previous_waypoint[0]
    dy = waypoint[1] - previous_waypoint[1]

    if dx < 0:
        delta_y = -1.5
    elif dx > 0:
        delta_y = 1.5
    else:
        delta_y = 0

    if dy < 0:
        delta_x = 1.5
    elif dy > 0:
        delta_x = -1.5
    else:
        delta_x = 0

    waypoint_on_lane = waypoint
    waypoint_on_lane[0] += delta_x
    waypoint_on_lane[1] += delta_y
    waypoint_on_lane[2] = desired_speed

    return waypoint_on_lane


def exec_waypoint_nav_demo(args):
    """ Executes waypoint navigation demo.
    """
    with make_carla_client(args.host, args.port) as client:
        print('Carla client connected.')

        settings = make_carla_settings(args)

        # Now we load these settings into the server. The server replies
        # with a scene description containing the available start spots for
        # the player. Here we can provide a CarlaSettings object or a
        # CarlaSettings.ini file as string.
        scene = client.load_settings(settings)

        # Refer to the player start folder in the WorldOutliner to see the 
        # player start information
        player_start = PLAYER_START_INDEX

        # Notify the server that we want to start the episode at the
        # player_start index. This function blocks until the server is ready
        # to start the episode.
        print('Starting new episode at %r...' % scene.map_name)
        client.start_episode(player_start)

        #############################################
        # Load Configurations
        #############################################

        # Load configuration file (options.cfg) and then parses for the various
        # options. Here we have two main options:
        # live_plotting and live_plotting_period, which controls whether
        # live plotting is enabled or how often the live plotter updates
        # during the simulation run.
        config = configparser.ConfigParser()
        config.read(os.path.join(
            os.path.dirname(os.path.realpath(__file__)), 'options.cfg'))
        demo_opt = config['Demo Parameters']

        # Get options
        enable_live_plot = demo_opt.get('live_plotting', 'true').capitalize()
        enable_live_plot = enable_live_plot == 'True'
        live_plot_period = float(demo_opt.get('live_plotting_period', '0'))

        # Set options
        live_plot_timer = Timer(live_plot_period)

        # Settings Mission Planner
        mission_planner = CityTrack("Town01")

        #############################################
        # Determine simulation average time-step (and total frames)
        #############################################
        # Ensure at least one frame is used to compute average time-step
        num_iterations = ITER_FOR_SIM_TIME_STEP
        if ITER_FOR_SIM_TIME_STEP < 1:
            num_iterations = 1

        # Gather current data from the CARLA server. This is used to get the
        # simulator starting game time. Note that we also need to
        # send a command back to the CARLA server because synchronous mode
        # is enabled.
        measurement_data, sensor_data = client.read_data()
        sim_start_stamp = measurement_data.game_timestamp / 1000.0
        # Send a control command to proceed to next iteration.
        # This mainly applies for simulations that are in synchronous mode.
        send_control_command(client, throttle=0.0, steer=0, brake=1.0)
        # Computes the average time-step based on several initial iterations
        sim_duration = 0
        for i in range(num_iterations):
            # Gather current data
            measurement_data, sensor_data = client.read_data()
            # Send a control command to proceed to next iteration
            send_control_command(client, throttle=0.0, steer=0, brake=1.0)
            # Last stamp
            if i == num_iterations - 1:
                sim_duration = measurement_data.game_timestamp / 1000.0 - sim_start_stamp

        # Outputs average simulation time-step and computes how many frames
        # will elapse before the simulation should end based on various
        # parameters that we set in the beginning.
        simulation_time_step = sim_duration / float(num_iterations)
        print("SERVER SIMULATION STEP APPROXIMATION: " + str(simulation_time_step))
        total_episode_frames =\
            int((TOTAL_RUN_TIME + WAIT_TIME_BEFORE_START) / simulation_time_step) + TOTAL_FRAME_BUFFER

        #############################################
        # Frame-by-Frame Iteration and Initialization
        #############################################
        # Store pose history starting from the start position
        measurement_data, sensor_data = client.read_data()
        start_timestamp = measurement_data.game_timestamp / 1000.0
        start_x, start_y, start_z, start_pitch, start_roll, start_yaw = get_current_pose(measurement_data)
        send_control_command(client, throttle=0.0, steer=0, brake=1.0)
        x_history = [start_x]
        y_history = [start_y]
        yaw_history = [start_yaw]
        time_history = [0]
        speed_history = [0]
        collided_flag_history = [False]  # assume player starts off non-collided

        #############################################
        # Settings Waypoints
        #############################################
        starting = scene.player_start_spots[PLAYER_START_INDEX]
        destination = scene.player_start_spots[DESTINATION_INDEX]

        # Starting position is the current position
        # (x, y, z, pitch, roll, yaw)
        source_pos = [starting.location.x, starting.location.y, starting.location.z]
        source_ori = [starting.orientation.x, starting.orientation.y]
        source = mission_planner.project_node(source_pos)

        # Destination position
        destination_pos = [destination.location.x, destination.location.y, destination.location.z]
        destination_ori = [destination.orientation.x, destination.orientation.y]
        destination = mission_planner.project_node(destination_pos)

        waypoints = []
        waypoints_route = mission_planner.compute_route(source, source_ori, destination, destination_ori)

        intersection_nodes = mission_planner.get_intersection_nodes()
        intersection_pair = []
        turn_cooldown = 0
        prev_x = False
        prev_y = False
        # Put waypoints in the lane
        previous_waypoint = mission_planner._map.convert_to_world(waypoints_route[0])
        for i in range(1, len(waypoints_route)):
            point = waypoints_route[i]

            waypoint = mission_planner._map.convert_to_world(point)

            current_waypoint = make_correction(waypoint, previous_waypoint, DESIRED_SPEED)

            dx = current_waypoint[0] - previous_waypoint[0]
            dy = current_waypoint[1] - previous_waypoint[1]

            is_turn = ((prev_x and abs(dy) > 0.1) or (prev_y and abs(dx) > 0.1)) and not (
                    abs(dx) > 0.1 and abs(dy) > 0.1)

            prev_x = abs(dx) > 0.1
            prev_y = abs(dy) > 0.1

            if point in intersection_nodes:
                prev_start_intersection = mission_planner._map.convert_to_world(waypoints_route[i - 2])
                center_intersection = mission_planner._map.convert_to_world(waypoints_route[i])

                start_intersection = mission_planner._map.convert_to_world(waypoints_route[i - 1])
                end_intersection = mission_planner._map.convert_to_world(waypoints_route[i + 1])

                start_intersection = make_correction(start_intersection, prev_start_intersection, TURN_SPEED)
                end_intersection = make_correction(end_intersection, center_intersection, TURN_SPEED)

                dx = start_intersection[0] - end_intersection[0]
                dy = start_intersection[1] - end_intersection[1]

                if abs(dx) > 0 and abs(dy) > 0:
                    intersection_pair.append((center_intersection, len(waypoints)))
                    waypoints[-1][2] = TURN_SPEED

                    middle_point = [(start_intersection[0] + end_intersection[0]) / 2,
                                    (start_intersection[1] + end_intersection[1]) / 2]

                    centering = 0.75

                    middle_intersection = [(centering * middle_point[0] + (1 - centering) * center_intersection[0]),
                                           (centering * middle_point[1] + (1 - centering) * center_intersection[1])]

                    # Point at intersection:
                    A = [[start_intersection[0], start_intersection[1], 1],
                         [end_intersection[0], end_intersection[1], 1],
                         [middle_intersection[0], middle_intersection[1], 1]]

                    b = [-start_intersection[0] ** 2 - start_intersection[1] ** 2,
                         -end_intersection[0] ** 2 - end_intersection[1] ** 2,
                         -middle_intersection[0] ** 2 - middle_intersection[1] ** 2]

                    coefficients = np.matmul(np.linalg.inv(A), b)

                    x = start_intersection[0]

                    center_x = -coefficients[0] / 2
                    center_y = -coefficients[1] / 2

                    r = sqrt(center_x ** 2 + center_y ** 2 - coefficients[2])

                    theta_start = math.atan2((start_intersection[1] - center_y), (start_intersection[0] - center_x))
                    theta_end = math.atan2((end_intersection[1] - center_y), (end_intersection[0] - center_x))

                    theta = theta_start

                    start_to_end = 1 if theta_start < theta_end else -1

                    while (start_to_end == 1 and theta < theta_end) or (start_to_end == -1 and theta > theta_end):
                        waypoint_on_lane = [0, 0, 0]

                        waypoint_on_lane[0] = center_x + r * cos(theta)
                        waypoint_on_lane[1] = center_y + r * sin(theta)
                        waypoint_on_lane[2] = TURN_SPEED

                        waypoints.append(waypoint_on_lane)
                        theta += (abs(theta_end - theta_start) * start_to_end) / 10

                    turn_cooldown = 4
            else:
                waypoint = mission_planner._map.convert_to_world(point)

                if turn_cooldown > 0:
                    target_speed = TURN_SPEED
                    turn_cooldown -= 1
                else:
                    target_speed = DESIRED_SPEED

                waypoint_on_lane = make_correction(waypoint, previous_waypoint, target_speed)

                waypoints.append(waypoint_on_lane)

                previous_waypoint = waypoint

        waypoints = np.array(waypoints)
        #############################################
        # Controller 2D Class Declaration
        #############################################
        # This is where we take the controller2d.py class
        # and apply it to the simulator
        controller = controller2d.Controller2D(waypoints)

        #############################################
        # Vehicle Trajectory Live Plotting Setup
        #############################################
        # Uses the live plotter to generate live feedback during the simulation
        # The two feedback includes the trajectory feedback and
        # the controller feedback (which includes the speed tracking).
        lp_traj = lv.LivePlotter(tk_title="Trajectory Trace")
        lp_1d = lv.LivePlotter(tk_title="Controls Feedback")

        ###
        # Add 2D position / trajectory plot
        ###
        trajectory_fig = lp_traj.plot_new_dynamic_2d_figure(
            title='Vehicle Trajectory',
            figsize=(FIG_SIZE_X_INCHES, FIG_SIZE_Y_INCHES),
            edgecolor="black",
            rect=[PLOT_LEFT, PLOT_BOT, PLOT_WIDTH, PLOT_HEIGHT]
        )

        trajectory_fig.set_invert_x_axis()  # Because UE4 uses left-handed
        # coordinate system the X
        # axis in the graph is flipped
        trajectory_fig.set_axis_equal()  # X-Y spacing should be equal in size

        # Add waypoint markers
        trajectory_fig.add_graph("waypoints", window_size=len(waypoints),
                                 x0=waypoints[:, 0], y0=waypoints[:, 1],
                                 linestyle="-", marker="", color='g')
        # Add trajectory markers
        trajectory_fig.add_graph("trajectory", window_size=total_episode_frames,
                                 x0=[start_x] * total_episode_frames,
                                 y0=[start_y] * total_episode_frames,
                                 color=[1, 0.5, 0])
        # Add starting position marker
        trajectory_fig.add_graph("start_pos", window_size=1,
                                 x0=[start_x], y0=[start_y],
                                 marker=11, color=[1, 0.5, 0],
                                 markertext="Start", marker_text_offset=1)

        # Add obstacles points marker
        trajectory_fig.add_graph("obstacles_points",
                                 window_size=8 * (NUM_PEDESTRIANS + NUM_VEHICLES),
                                 x0=[0] * (8 * (NUM_PEDESTRIANS + NUM_VEHICLES)),
                                 y0=[0] * (8 * (NUM_PEDESTRIANS + NUM_VEHICLES)),
                                 linestyle="", marker="+", color='b')

        # Add end position marker
        trajectory_fig.add_graph("end_pos", window_size=1,
                                 x0=[waypoints[-1, 0]],
                                 y0=[waypoints[-1, 1]],
                                 marker="D", color='r',
                                 markertext="End", marker_text_offset=1)
        # Add car marker
        trajectory_fig.add_graph("car", window_size=1,
                                 marker="s", color='b', markertext="Car",
                                 marker_text_offset=1)
        # Add lead car information
        trajectory_fig.add_graph("leadcar", window_size=1,
                                 marker="s", color='g', markertext="Lead Car",
                                 marker_text_offset=1)

        # Add lookahead path
        trajectory_fig.add_graph("selected_path",
                                 window_size=INTERP_MAX_POINTS_PLOT,
                                 x0=[start_x] * INTERP_MAX_POINTS_PLOT,
                                 y0=[start_y] * INTERP_MAX_POINTS_PLOT,
                                 color=[1, 0.5, 0.0],
                                 linewidth=3)

        # Add local path proposals
        for i in range(NUM_PATHS):
            trajectory_fig.add_graph("local_path " + str(i), window_size=200,
                                     x0=None, y0=None, color=[0.0, 0.0, 1.0])

        ###
        # Add 1D speed profile updater
        ###
        forward_speed_fig = lp_1d.plot_new_dynamic_figure(title="Forward Speed (m/s)")
        forward_speed_fig.add_graph("forward_speed",
                                    label="forward_speed",
                                    window_size=total_episode_frames)
        forward_speed_fig.add_graph("reference_signal",
                                    label="reference_Signal",
                                    window_size=total_episode_frames)

        # Add throttle signals graph
        throttle_fig = lp_1d.plot_new_dynamic_figure(title="Throttle")
        throttle_fig.add_graph("throttle",
                               label="throttle",
                               window_size=total_episode_frames)
        # Add brake signals graph
        brake_fig = lp_1d.plot_new_dynamic_figure(title="Brake")
        brake_fig.add_graph("brake",
                            label="brake",
                            window_size=total_episode_frames)
        # Add steering signals graph
        steer_fig = lp_1d.plot_new_dynamic_figure(title="Steer")
        steer_fig.add_graph("steer",
                            label="steer",
                            window_size=total_episode_frames)

        # live plotter is disabled, hide windows
        if not enable_live_plot:
            lp_traj._root.withdraw()
            lp_1d._root.withdraw()

        #############################################
        # Local Planner Variables
        #############################################
        wp_goal_index = 0
        local_waypoints = None
        path_validity = np.zeros((NUM_PATHS, 1), dtype=bool)
        lp = local_planner.LocalPlanner(
            NUM_PATHS,
            PATH_OFFSET,
            CIRCLE_OFFSETS,
            CIRCLE_RADII,
            PATH_SELECT_WEIGHT,
            TIME_GAP,
            A_MAX,
            SLOW_SPEED,
            STOP_LINE_BUFFER
        )
        bp = behavioural_planner.BehaviouralPlanner(BP_LOOKAHEAD_BASE, LEAD_VEHICLE_LOOKAHEAD)

        #############################################
        # Scenario Execution Loop
        #############################################

        # Iterate the frames until the end of the waypoints is reached or
        # the total_episode_frames is reached. The controller simulation then
        # ouptuts the results to the controller output directory.
        reached_the_end = False
        skip_first_frame = True

        # Initialize the current timestamp.
        current_timestamp = start_timestamp

        # Initialize collision history
        prev_collision_vehicles = 0
        prev_collision_pedestrians = 0
        prev_collision_other = 0

        # Initialize traffic light detector
        tld = TrafficLightDetector()
        prev_tl_state = None
        tl_images = []
        boxes_dict = {}
        no_tl_state_counter = 0

        for frame in range(total_episode_frames):
            # Gather current data from the CARLA server
            measurement_data, sensor_data = client.read_data()

            # Visualization of sensor data
            for sensor in SENSORS:
                rgb_image = get_sensor_output(sensor_data, sensor)
                boxes = tld.predict_image(rgb_image)
                boxes_dict[sensor] = boxes
                tl_image = tld.draw_boxes(rgb_image, boxes)
                tl_images.append(tl_image)

            # print state (NO_TL, GO, STOP)
            curr_state, score = tld.update_state(boxes_dict)
            if prev_tl_state != curr_state:
                prev_tl_state = curr_state
                print(f"Nearest TL: {(curr_state.name, score)}")

            # Shows Traffic Light Detector output
            cv2.imshow("Traffic Lights", np.hstack(tuple(tl_images)))
            cv2.waitKey(1)
            tl_images.clear()

            # UPDATE HERE the obstacles list
            obstacles = []

            # Update pose and timestamp
            prev_timestamp = current_timestamp
            current_x, current_y, current_z, current_pitch, current_roll, current_yaw = \
                get_current_pose(measurement_data)
            current_speed = measurement_data.player_measurements.forward_speed
            current_timestamp = float(measurement_data.game_timestamp) / 1000.0

            # Wait for some initial time before starting the demo
            if current_timestamp <= WAIT_TIME_BEFORE_START:
                send_control_command(client, throttle=0.0, steer=0, brake=1.0)
                continue
            else:
                current_timestamp = current_timestamp - WAIT_TIME_BEFORE_START

            # Store history
            x_history.append(current_x)
            y_history.append(current_y)
            yaw_history.append(current_yaw)
            speed_history.append(current_speed)
            time_history.append(current_timestamp)

            # Store collision history
            collided_flag, prev_collision_vehicles, prev_collision_pedestrians, prev_collision_other = \
                get_player_collided_flag(
                    measurement_data, prev_collision_vehicles, prev_collision_pedestrians, prev_collision_other)
            collided_flag_history.append(collided_flag)

            # Obtain Lead Vehicle information.
            lead_car_pos    = None
            lead_car_length = None
            lead_car_speed  = None
            temp = float('inf')

            for agent in measurement_data.non_player_agents:
                # save only vehicles that have the same orientation
                if agent.HasField('vehicle'):
                    new_car_pos = agent.vehicle.transform.location
                    car_loc = np.array([new_car_pos.x, new_car_pos.y, new_car_pos.z]) - np.array([current_x, current_y, current_z])
                    R = transforms3d.euler.euler2mat(current_roll, current_pitch, current_yaw).T
                    car_loc_relative = np.dot(R, car_loc)
                    if 0 < car_loc_relative[0] < temp and abs(car_loc_relative[1]) < LEAD_CAR_LATERAL_THRESHOLD:
                        temp = car_loc_relative[0]
                        lead_car_pos = [agent.vehicle.transform.location.x, agent.vehicle.transform.location.y]
                        lead_car_length = agent.vehicle.bounding_box.extent.x
                        lead_car_speed = agent.vehicle.forward_speed



            # Execute the behaviour and local planning in the current instance
            # Note that updating the local path during every controller update
            # produces issues with the tracking performance (imagine everytime
            # the controller tried to follow the path, a new path appears). For
            # this reason, the local planner (LP) will update every X frame,
            # stored in the variable LP_FREQUENCY_DIVISOR, as it is analogous
            # to be operating at a frequency that is a division to the 
            # simulation frequency.
            if frame % LP_FREQUENCY_DIVISOR == 0:
                # Compute open loop speed estimate.
                open_loop_speed = lp._velocity_planner.get_open_loop_speed(current_timestamp - prev_timestamp)

                # Calculate the goal state set in the local frame for the local planner.
                # Current speed should be open loop for the velocity profile generation.
                ego_state = [current_x, current_y, current_yaw, open_loop_speed]

                # Set lookahead based on current speed.
                bp.set_lookahead(BP_LOOKAHEAD_BASE + BP_LOOKAHEAD_TIME * open_loop_speed)

                # Perform a state transition in the behavioural planner.
                bp.transition_state(waypoints, ego_state, current_speed)

                # Check to see if we need to follow the lead vehicle.
                if lead_car_pos is not None:
                    bp.check_for_lead_vehicle(ego_state, lead_car_pos)

                # Compute the goal state set from the behavioural planner's computed goal state.
                goal_state_set = lp.get_goal_state_set(bp._goal_index, bp._goal_state, waypoints, ego_state)

                # Calculate planned paths in the local frame.
                paths, path_validity = lp.plan_paths(goal_state_set)

                # Transform those paths back to the global frame.
                paths = local_planner.transform_paths(paths, ego_state)

                # Perform collision checking.
                collision_check_array = lp._collision_checker.collision_check(paths, [])

                # Compute the best local path.
                best_index = lp._collision_checker.select_best_path_index(paths, collision_check_array, bp._goal_state)
                # If no path was feasible, continue to follow the previous best path.
                if best_index is None:
                    best_path = lp._prev_best_path
                else:
                    best_path = paths[best_index]
                    lp._prev_best_path = best_path

                if best_path is not None:
                    # Compute the velocity profile for the path, and compute the waypoints.
                    desired_speed = bp._goal_state[2]
<<<<<<< HEAD
                    if lead_car_pos is not None:
                        lead_car_state = [lead_car_pos[0], lead_car_pos[1], lead_car_speed]
                    else:
                        lead_car_state = None
                    decelerate_to_stop = bp._state == behavioural_planner.DECELERATE_TO_STOP
                    local_waypoints = lp._velocity_planner.compute_velocity_profile(best_path, desired_speed, ego_state,
                                                                                    current_speed, decelerate_to_stop,
                                                                                    lead_car_state, bp._follow_lead_vehicle)
=======
                    decelerate_to_stop = isinstance(bp._state, DecelerateToStopState)
                    local_waypoints = lp._velocity_planner.compute_velocity_profile(best_path, desired_speed,
                        ego_state, current_speed, decelerate_to_stop, None, bp._follow_lead_vehicle)
>>>>>>> 3a2792c5

                    if local_waypoints is not None:
                        # Update the controller waypoint path with the best local path.
                        # This controller is similar to that developed in Course 1 of this
                        # specialization.  Linear interpolation computation on the waypoints
                        # is also used to ensure a fine resolution between points.
                        wp_distance = []  # distance array
                        local_waypoints_np = np.array(local_waypoints)
                        for i in range(1, local_waypoints_np.shape[0]):
                            wp_distance.append(
                                np.sqrt((local_waypoints_np[i, 0] - local_waypoints_np[i - 1, 0]) ** 2 +
                                        (local_waypoints_np[i, 1] - local_waypoints_np[i - 1, 1]) ** 2))
                        wp_distance.append(0)  # last distance is 0 because it is the distance
                        # from the last waypoint to the last waypoint

                        # Linearly interpolate between waypoints and store in a list
                        wp_interp = []  # interpolated values
                        # (rows = waypoints, columns = [x, y, v])
                        for i in range(local_waypoints_np.shape[0] - 1):
                            # Add original waypoint to interpolated waypoints list (and append
                            # it to the hash table)
                            wp_interp.append(list(local_waypoints_np[i]))

                            # Interpolate to the next waypoint. First compute the number of
                            # points to interpolate based on the desired resolution and
                            # incrementally add interpolated points until the next waypoint
                            # is about to be reached.
                            num_pts_to_interp = int(np.floor(wp_distance[i] / float(INTERP_DISTANCE_RES)) - 1)
                            wp_vector = local_waypoints_np[i + 1] - local_waypoints_np[i]
                            wp_uvector = wp_vector / np.linalg.norm(wp_vector[0:2])

                            for j in range(num_pts_to_interp):
                                next_wp_vector = INTERP_DISTANCE_RES * float(j + 1) * wp_uvector
                                wp_interp.append(list(local_waypoints_np[i] + next_wp_vector))
                        # add last waypoint at the end
                        wp_interp.append(list(local_waypoints_np[-1]))

                        # Update the other controller values and controls
                        controller.update_waypoints(wp_interp)

            ###
            # Controller Update
            ###
            if local_waypoints is not None and local_waypoints != []:
                controller.update_values(current_x, current_y, current_yaw,
                                         current_speed,
                                         current_timestamp, frame)
                controller.update_controls()
                cmd_throttle, cmd_steer, cmd_brake = controller.get_commands()
            else:
                cmd_throttle = 0.0
                cmd_steer = 0.0
                cmd_brake = 0.0

            # Skip the first frame or if there exists no local paths
            if skip_first_frame and frame == 0:
                pass
            elif local_waypoints is None:
                pass
            else:
                # Update live plotter with new feedback
                trajectory_fig.roll("trajectory", current_x, current_y)
                trajectory_fig.roll("car", current_x, current_y)
                if lead_car_pos is not None:
                    trajectory_fig.roll("leadcar", lead_car_pos[0], lead_car_pos[1])
                # Load parked car points
                if len(obstacles) > 0:
                    x = obstacles[:, :, 0]
                    y = obstacles[:, :, 1]
                    x = np.reshape(x, x.shape[0] * x.shape[1])
                    y = np.reshape(y, y.shape[0] * y.shape[1])

                    trajectory_fig.roll("obstacles_points", x, y)

                forward_speed_fig.roll("forward_speed",
                                       current_timestamp,
                                       current_speed)
                forward_speed_fig.roll("reference_signal",
                                       current_timestamp,
                                       controller._desired_speed)
                throttle_fig.roll("throttle", current_timestamp, cmd_throttle)
                brake_fig.roll("brake", current_timestamp, cmd_brake)
                steer_fig.roll("steer", current_timestamp, cmd_steer)

                # Local path plotter update
                if frame % LP_FREQUENCY_DIVISOR == 0:
                    path_counter = 0
                    for i in range(NUM_PATHS):
                        # If a path was invalid in the set, there is no path to plot.
                        if path_validity[i]:
                            # Colour paths according to collision checking.
                            if not collision_check_array[path_counter]:
                                colour = 'r'
                            elif i == best_index:
                                colour = 'k'
                            else:
                                colour = 'b'
                            trajectory_fig.update("local_path " + str(i), paths[path_counter][0],
                                                  paths[path_counter][1], colour)
                            path_counter += 1
                        else:
                            trajectory_fig.update("local_path " + str(i), [ego_state[0]], [ego_state[1]], 'r')
                # When plotting lookahead path, only plot a number of points
                # (INTERP_MAX_POINTS_PLOT amount of points). This is meant
                # to decrease load when live plotting
                wp_interp_np = np.array(wp_interp)
                path_indices = np.floor(np.linspace(0,
                                                    wp_interp_np.shape[0] - 1,
                                                    INTERP_MAX_POINTS_PLOT))
                trajectory_fig.update("selected_path",
                                      wp_interp_np[path_indices.astype(int), 0],
                                      wp_interp_np[path_indices.astype(int), 1],
                                      new_colour=[1, 0.5, 0.0])

                # Refresh the live plot based on the refresh rate
                # set by the options
                if enable_live_plot and live_plot_timer.has_exceeded_lap_period():
                    lp_traj.refresh()
                    lp_1d.refresh()
                    live_plot_timer.lap()

            # Output controller command to CARLA server
            send_control_command(client,
                                 throttle=cmd_throttle,
                                 steer=cmd_steer,
                                 brake=cmd_brake)

            # Find if reached the end of waypoint. If the car is within
            # DIST_THRESHOLD_TO_LAST_WAYPOINT to the last waypoint,
            # the simulation will end.
            dist_to_last_waypoint = np.linalg.norm(np.array([
                waypoints[-1][0] - current_x,
                waypoints[-1][1] - current_y]))
            if dist_to_last_waypoint < DIST_THRESHOLD_TO_LAST_WAYPOINT:
                reached_the_end = True
            if reached_the_end:
                break

        # End of demo - Stop vehicle and Store outputs to the controller output
        # directory.
        if reached_the_end:
            print("Reached the end of path. Writing to controller_output...")
        else:
            print("Exceeded assessment time. Writing to controller_output...")
        # Stop the car
        send_control_command(client, throttle=0.0, steer=0.0, brake=1.0)
        # Store the various outputs
        store_trajectory_plot(trajectory_fig.fig, 'trajectory.png')
        store_trajectory_plot(forward_speed_fig.fig, 'forward_speed.png')
        store_trajectory_plot(throttle_fig.fig, 'throttle_output.png')
        store_trajectory_plot(brake_fig.fig, 'brake_output.png')
        store_trajectory_plot(steer_fig.fig, 'steer_output.png')
        write_trajectory_file(x_history, y_history, speed_history, time_history,
                              collided_flag_history)
        write_collisioncount_file(collided_flag_history)


def main():
    """Main function.

    Args:
        -v, --verbose: print debug information
        --host: IP of the host server (default: localhost)
        -p, --port: TCP port to listen to (default: 2000)
        -a, --autopilot: enable autopilot
        -q, --quality-level: graphics quality level [Low or Epic]
        -i, --images-to-disk: save images to disk
        -c, --carla-settings: Path to CarlaSettings.ini file
    """
    argparser = argparse.ArgumentParser(description=__doc__)
    argparser.add_argument(
        '-v', '--verbose',
        action='store_true',
        dest='debug',
        help='print debug information')
    argparser.add_argument(
        '--host',
        metavar='H',
        default='localhost',
        help='IP of the host server (default: localhost)')
    argparser.add_argument(
        '-p', '--port',
        metavar='P',
        default=2000,
        type=int,
        help='TCP port to listen to (default: 2000)')
    argparser.add_argument(
        '-a', '--autopilot',
        action='store_true',
        help='enable autopilot')
    argparser.add_argument(
        '-q', '--quality-level',
        choices=['Low', 'Epic'],
        type=lambda s: s.title(),
        default='Low',
        help='graphics quality level.')
    argparser.add_argument(
        '-c', '--carla-settings',
        metavar='PATH',
        dest='settings_filepath',
        default=None,
        help='Path to a "CarlaSettings.ini" file')
    args = argparser.parse_args()

    # Logging startup info
    log_level = logging.DEBUG if args.debug else logging.INFO
    logging.basicConfig(format='%(levelname)s: %(message)s', level=log_level)
    logging.info('listening to server %s:%s', args.host, args.port)

    args.out_filename_format = '_out/episode_{:0>4d}/{:s}/{:0>6d}'

    # Execute when server connection is established
    while True:
        try:
            exec_waypoint_nav_demo(args)
            print('Done.')
            return

        except TCPConnectionError as error:
            logging.error(error)
            time.sleep(1)


if __name__ == '__main__':

    try:
        main()
    except KeyboardInterrupt:
        print('\nCancelled by user. Bye!')<|MERGE_RESOLUTION|>--- conflicted
+++ resolved
@@ -921,20 +921,14 @@
                 if best_path is not None:
                     # Compute the velocity profile for the path, and compute the waypoints.
                     desired_speed = bp._goal_state[2]
-<<<<<<< HEAD
                     if lead_car_pos is not None:
                         lead_car_state = [lead_car_pos[0], lead_car_pos[1], lead_car_speed]
                     else:
                         lead_car_state = None
-                    decelerate_to_stop = bp._state == behavioural_planner.DECELERATE_TO_STOP
-                    local_waypoints = lp._velocity_planner.compute_velocity_profile(best_path, desired_speed, ego_state,
-                                                                                    current_speed, decelerate_to_stop,
-                                                                                    lead_car_state, bp._follow_lead_vehicle)
-=======
+
                     decelerate_to_stop = isinstance(bp._state, DecelerateToStopState)
                     local_waypoints = lp._velocity_planner.compute_velocity_profile(best_path, desired_speed,
-                        ego_state, current_speed, decelerate_to_stop, None, bp._follow_lead_vehicle)
->>>>>>> 3a2792c5
+                        ego_state, current_speed, decelerate_to_stop, lead_car_state, bp._follow_lead_vehicle)
 
                     if local_waypoints is not None:
                         # Update the controller waypoint path with the best local path.
