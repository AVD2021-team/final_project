#!/usr/bin/env python3
from __future__ import print_function
from __future__ import division

# System level imports
import sys
import os
import argparse
import logging
import time
import math
from math import sin, cos, pi, sqrt
import numpy as np
from controller import controller2d
import configparser
import cv2
from local_planner import local_planner
from behavioural_planner import behavioural_planner
<<<<<<< HEAD
from traffic_light_detector import TrafficLightDetector, TrafficLightState
from data_visualization import visualize_sensor_data, get_sensor_output, Sensor
=======
from math import sin, cos, pi, sqrt
import transforms3d
>>>>>>> 1f112518

# Script level imports
sys.path.append(os.path.abspath(sys.path[0] + '/..'))
import live_plotter as lv  # Custom live plotting library
from carla.client import make_carla_client, VehicleControl
from carla.sensor import Camera, Lidar
from carla.settings import CarlaSettings
from carla.tcp import TCPConnectionError
from carla.planner.city_track import CityTrack

###############################################################################
# CONFIGURABLE PARAMETERS DURING EXAM
###############################################################################
<<<<<<< HEAD
PLAYER_START_INDEX = 91  # spawn index for player
DESTINATION_INDEX = 64  # Setting a Destination HERE
=======
PLAYER_START_INDEX = 2  # spawn index for player
DESTINATION_INDEX = 15  # Setting a Destination HERE
>>>>>>> 1f112518
NUM_PEDESTRIANS = 30  # total number of pedestrians to spawn
NUM_VEHICLES = 30  # total number of vehicles to spawn
SEED_PEDESTRIANS = 0  # seed for pedestrian spawn randomizer
SEED_VEHICLES = 0  # seed for vehicle spawn randomizer

###############################################################################

ITER_FOR_SIM_TIME_STEP = 10  # no. iterations to compute approx sim time-step
WAIT_TIME_BEFORE_START = 1.00  # game seconds (time before controller start)
TOTAL_RUN_TIME = 5000.00  # game seconds (total runtime before sim end)
TOTAL_FRAME_BUFFER = 300  # number of frames to buffer after total runtime
CLIENT_WAIT_TIME = 3  # wait time for client before starting episode
# used to make sure the server loads
# consistently

WEATHER_ID = {
    "DEFAULT": 0,
    "CLEAR_NOON": 1,
    "CLOUDY_NOON": 2,
    "WET_NOON": 3,
    "WET_CLOUDY_NOON": 4,
    "MID_RAINY_NOON": 5,
    "HARD_RAIN_NOON": 6,
    "SOFT_RAIN_NOON": 7,
    "CLEAR_SUNSET": 8,
    "CLOUDY_SUNSET": 9,
    "WET_SUNSET": 10,
    "WET_CLOUDY_SUNSET": 11,
    "MID_RAIN_SUNSET": 12,
    "HARD_RAIN_SUNSET": 13,
    "SOFT_RAIN_SUNSET": 14,
}
SIM_WEATHER = WEATHER_ID["CLEAR_NOON"]  # set simulation weather

FIG_SIZE_X_INCHES = 8  # x figure size of feedback in inches
FIG_SIZE_Y_INCHES = 8  # y figure size of feedback in inches
PLOT_LEFT = 0.1  # in fractions of figure width and height
PLOT_BOT = 0.1
PLOT_WIDTH = 0.8
PLOT_HEIGHT = 0.8

DIST_THRESHOLD_TO_LAST_WAYPOINT = 2.0  # some distance from last position before
# simulation ends

# Planning Constants
NUM_PATHS = 7
BP_LOOKAHEAD_BASE = 16.0  # m
BP_LOOKAHEAD_TIME = 1.0  # s
PATH_OFFSET = 1.5  # m
CIRCLE_OFFSETS = [-1.0, 1.0, 3.0]  # m
CIRCLE_RADII = [1.5, 1.5, 1.5]  # m
TIME_GAP = 1.0  # s
PATH_SELECT_WEIGHT = 10
A_MAX = 2.5  # m/s^2
SLOW_SPEED = 2.0  # m/s
STOP_LINE_BUFFER = 3.5  # m
LEAD_VEHICLE_LOOKAHEAD = 10.0  # m
LP_FREQUENCY_DIVISOR = 2  # Frequency divisor to make the
DESIRED_SPEED = 8  # m/s
TURN_SPEED = 3  # m/s
LEAD_CAR_LATERAL_THRESHOLD = 2 # m, the maximum shift on the y axis, relative to ego, of the lead car
# local planner operate at a lower
# frequency than the controller
# (which operates at the simulation
# frequency). Must be a natural
# number.

# Path interpolation parameters
INTERP_MAX_POINTS_PLOT = 10  # number of points used for displaying
# selected path
INTERP_DISTANCE_RES = 0.01  # distance between interpolated points

# controller output directory
CONTROLLER_OUTPUT_FOLDER = os.path.dirname(os.path.realpath(__file__)) + '/controller_output/'

# Default Camera parameters
# PositionX = 1.8, PositionY = 0, PositionZ = 1.3
# PostProcessing 'SceneFinal'
# ImageSizeX = 200

# SENSORS
SENSORS = {
    Sensor.LargeFOVCameraRGB: Camera(
        Sensor.LargeFOVCameraRGB.value, PositionX=1.8, PositionY=0, PositionZ=1.3,
        PostProcessing='SceneFinal',
        ImageSizeX=400, ImageSizeY=400,
        FOV=110
    ),
    Sensor.MediumFOVCameraRGB: Camera(
        Sensor.MediumFOVCameraRGB.value, PositionX=1.8, PositionY=0, PositionZ=1.3,
        RotationYaw=4,
        PostProcessing='SceneFinal',
        ImageSizeX=400, ImageSizeY=400,
        FOV=60
    ),
    Sensor.NarrowFOVCameraRGB: Camera(
        Sensor.NarrowFOVCameraRGB.value, PositionX=1.8, PositionY=0, PositionZ=1.3,
        RotationYaw=4,
        PostProcessing='SceneFinal',
        ImageSizeX=400, ImageSizeY=400,
        FOV=20
    ),
}


def rotate_x(angle):
    r = np.mat([[1, 0, 0],
                [0, cos(angle), -sin(angle)],
                [0, sin(angle), cos(angle)]])
    return r


def rotate_y(angle):
    r = np.mat([[cos(angle), 0, sin(angle)],
                [0, 1, 0],
                [-sin(angle), 0, cos(angle)]])
    return r


def rotate_z(angle):
    r = np.mat([[cos(angle), -sin(angle), 0],
                [sin(angle), cos(angle), 0],
                [0, 0, 1]])
    return r


# Transform the obstacle with its boundary point in the global frame
def obstacle_to_world(location, dimensions, orientation):
    box_pts = []

    x = location.x
    y = location.y
    z = location.z

    yaw = orientation.yaw * pi / 180

    x_rad = dimensions.x
    y_rad = dimensions.y
    z_rad = dimensions.z

    # Border points in the obstacle frame
    pos = np.array([[-x_rad, -x_rad, -x_rad, 0, x_rad, x_rad, x_rad, 0],
                    [-y_rad, 0, y_rad, y_rad, y_rad, 0, -y_rad, -y_rad]])

    # Rotation of the obstacle
    rot_yam = np.array([[np.cos(yaw), np.sin(yaw)],
                       [-np.sin(yaw), np.cos(yaw)]])

    # Location of the obstacle in the world frame
    pos_shift = np.array([[x, x, x, x, x, x, x, x],
                          [y, y, y, y, y, y, y, y]])

    pos = np.add(np.matmul(rot_yam, pos), pos_shift)

    for j in range(pos.shape[1]):
        box_pts.append([pos[0, j], pos[1, j]])

    return box_pts


def make_carla_settings(args):
    """Make a CarlaSettings object with the settings we need.
    """
    settings = CarlaSettings()

    # There is no need for non-agent info requests if there are no pedestrians
    # or vehicles.
    get_non_player_agents_info = False
    if NUM_PEDESTRIANS > 0 or NUM_VEHICLES > 0:
        get_non_player_agents_info = True

    # Base level settings
    settings.set(
        SynchronousMode=True,
        SendNonPlayerAgentsInfo=get_non_player_agents_info,
        NumberOfVehicles=NUM_VEHICLES,
        NumberOfPedestrians=NUM_PEDESTRIANS,
        SeedVehicles=SEED_VEHICLES,
        SeedPedestrians=SEED_PEDESTRIANS,
        WeatherId=SIM_WEATHER,
        QualityLevel=args.quality_level
    )

    # Declare here your sensors
    for sensor in SENSORS.values():
        # Adding sensor to configuration
        settings.add_sensor(sensor)

    return settings


class Timer(object):
    """ Timer Class
    
    The steps are used to calculate FPS, while the lap or seconds since lap is
    used to compute elapsed time.
    """

    def __init__(self, period):
        self.step = 0
        self._lap_step = 0
        self._lap_time = time.time()
        self._period_for_lap = period

    def tick(self):
        self.step += 1

    def has_exceeded_lap_period(self):
        if self.elapsed_seconds_since_lap() >= self._period_for_lap:
            return True
        else:
            return False

    def lap(self):
        self._lap_step = self.step
        self._lap_time = time.time()

    def ticks_per_second(self):
        return float(self.step - self._lap_step) / \
               self.elapsed_seconds_since_lap()

    def elapsed_seconds_since_lap(self):
        return time.time() - self._lap_time


def get_current_pose(measurement):
    """Obtains current x,y,yaw pose from the client measurements
    
    Obtains the current x,y, and yaw pose from the client measurements.

    Args:
        measurement: The CARLA client measurements (from read_data())

    Returns: (x, y, yaw)
        x: X position in meters
        y: Y position in meters
        yaw: Yaw position in radians
    """
    x = measurement.player_measurements.transform.location.x
    y = measurement.player_measurements.transform.location.y
    z = measurement.player_measurements.transform.location.z

    pitch = math.radians(measurement.player_measurements.transform.rotation.pitch)
    roll = math.radians(measurement.player_measurements.transform.rotation.roll)
    yaw = math.radians(measurement.player_measurements.transform.rotation.yaw)

    return x, y, z, pitch, roll, yaw


def get_start_pos(scene):
    """Obtains player start x,y, yaw pose from the scene
    
    Obtains the player x,y, and yaw pose from the scene.

    Args:
        scene: The CARLA scene object

    Returns: (x, y, yaw)
        x: X position in meters
        y: Y position in meters
        yaw: Yaw position in radians
    """
    x = scene.player_start_spots[0].location.x
    y = scene.player_start_spots[0].location.y
    yaw = math.radians(scene.player_start_spots[0].rotation.yaw)

    return x, y, yaw


def get_player_collided_flag(measurement,
                             prev_collision_vehicles,
                             prev_collision_pedestrians,
                             prev_collision_other):
    """Obtains collision flag from player. Check if any of the three collision
    metrics (vehicles, pedestrians, others) from the player are true, if so the
    player has collided to something.

    Note: From the CARLA documentation:

    "Collisions are not annotated if the vehicle is not moving (<1km/h) to avoid
    annotating undesired collision due to mistakes in the AI of non-player
    agents."
    """
    player_meas = measurement.player_measurements
    current_collision_vehicles = player_meas.collision_vehicles
    current_collision_pedestrians = player_meas.collision_pedestrians
    current_collision_other = player_meas.collision_other

    collided_vehicles = current_collision_vehicles > prev_collision_vehicles
    collided_pedestrians = current_collision_pedestrians > prev_collision_pedestrians
    collided_other = current_collision_other > prev_collision_other

    return (collided_vehicles or collided_pedestrians or collided_other,
            current_collision_vehicles,
            current_collision_pedestrians,
            current_collision_other)


def send_control_command(client, throttle, steer, brake,
                         hand_brake=False, reverse=False):
    """Send control command to CARLA client.
    
    Send control command to CARLA client.

    Args:
        client: The CARLA client object
        throttle: Throttle command for the sim car [0, 1]
        steer: Steer command for the sim car [-1, 1]
        brake: Brake command for the sim car [0, 1]
        hand_brake: Whether the hand brake is engaged
        reverse: Whether the sim car is in the reverse gear
    """
    control = VehicleControl()
    # Clamp all values within their limits
    steer = np.fmax(np.fmin(steer, 1.0), -1.0)
    throttle = np.fmax(np.fmin(throttle, 1.0), 0)
    brake = np.fmax(np.fmin(brake, 1.0), 0)

    control.steer = steer
    control.throttle = throttle
    control.brake = brake
    control.hand_brake = hand_brake
    control.reverse = reverse
    client.send_control(control)


def create_controller_output_dir(output_folder):
    if not os.path.exists(output_folder):
        os.makedirs(output_folder)


def store_trajectory_plot(graph, fname):
    """ Store the resulting plot.
    """
    create_controller_output_dir(CONTROLLER_OUTPUT_FOLDER)

    file_name = os.path.join(CONTROLLER_OUTPUT_FOLDER, fname)
    graph.savefig(file_name)


def write_trajectory_file(x_list, y_list, v_list, t_list, collided_list):
    create_controller_output_dir(CONTROLLER_OUTPUT_FOLDER)
    file_name = os.path.join(CONTROLLER_OUTPUT_FOLDER, 'trajectory.txt')

    with open(file_name, 'w') as trajectory_file:
        for i in range(len(x_list)):
            trajectory_file.write(
                '%3.3f, %3.3f, %2.3f, %6.3f %r\n' % (x_list[i], y_list[i], v_list[i], t_list[i], collided_list[i]))


def write_collisioncount_file(collided_list):
    create_controller_output_dir(CONTROLLER_OUTPUT_FOLDER)
    file_name = os.path.join(CONTROLLER_OUTPUT_FOLDER, 'collision_count.txt')

    with open(file_name, 'w') as collision_file:
        collision_file.write(str(sum(collided_list)))


def make_correction(waypoint, previous_waypoint, desired_speed):
    dx = waypoint[0] - previous_waypoint[0]
    dy = waypoint[1] - previous_waypoint[1]

    if dx < 0:
        delta_y = -1.5
    elif dx > 0:
        delta_y = 1.5
    else:
        delta_y = 0

    if dy < 0:
        delta_x = 1.5
    elif dy > 0:
        delta_x = -1.5
    else:
        delta_x = 0

    waypoint_on_lane = waypoint
    waypoint_on_lane[0] += delta_x
    waypoint_on_lane[1] += delta_y
    waypoint_on_lane[2] = desired_speed

    return waypoint_on_lane


def exec_waypoint_nav_demo(args):
    """ Executes waypoint navigation demo.
    """
    with make_carla_client(args.host, args.port) as client:
        print('Carla client connected.')

        settings = make_carla_settings(args)

        # Now we load these settings into the server. The server replies
        # with a scene description containing the available start spots for
        # the player. Here we can provide a CarlaSettings object or a
        # CarlaSettings.ini file as string.
        scene = client.load_settings(settings)

        # Refer to the player start folder in the WorldOutliner to see the 
        # player start information
        player_start = PLAYER_START_INDEX

        # Notify the server that we want to start the episode at the
        # player_start index. This function blocks until the server is ready
        # to start the episode.
        print('Starting new episode at %r...' % scene.map_name)
        client.start_episode(player_start)

        #############################################
        # Load Configurations
        #############################################

        # Load configuration file (options.cfg) and then parses for the various
        # options. Here we have two main options:
        # live_plotting and live_plotting_period, which controls whether
        # live plotting is enabled or how often the live plotter updates
        # during the simulation run.
        config = configparser.ConfigParser()
        config.read(os.path.join(
            os.path.dirname(os.path.realpath(__file__)), 'options.cfg'))
        demo_opt = config['Demo Parameters']

        # Get options
        enable_live_plot = demo_opt.get('live_plotting', 'true').capitalize()
        enable_live_plot = enable_live_plot == 'True'
        live_plot_period = float(demo_opt.get('live_plotting_period', '0'))

        # Set options
        live_plot_timer = Timer(live_plot_period)

        # Settings Mission Planner
        mission_planner = CityTrack("Town01")

        #############################################
        # Determine simulation average time-step (and total frames)
        #############################################
        # Ensure at least one frame is used to compute average time-step
        num_iterations = ITER_FOR_SIM_TIME_STEP
        if ITER_FOR_SIM_TIME_STEP < 1:
            num_iterations = 1

        # Gather current data from the CARLA server. This is used to get the
        # simulator starting game time. Note that we also need to
        # send a command back to the CARLA server because synchronous mode
        # is enabled.
        measurement_data, sensor_data = client.read_data()
        sim_start_stamp = measurement_data.game_timestamp / 1000.0
        # Send a control command to proceed to next iteration.
        # This mainly applies for simulations that are in synchronous mode.
        send_control_command(client, throttle=0.0, steer=0, brake=1.0)
        # Computes the average time-step based on several initial iterations
        sim_duration = 0
        for i in range(num_iterations):
            # Gather current data
            measurement_data, sensor_data = client.read_data()
            # Send a control command to proceed to next iteration
            send_control_command(client, throttle=0.0, steer=0, brake=1.0)
            # Last stamp
            if i == num_iterations - 1:
                sim_duration = measurement_data.game_timestamp / 1000.0 - sim_start_stamp

        # Outputs average simulation time-step and computes how many frames
        # will elapse before the simulation should end based on various
        # parameters that we set in the beginning.
        simulation_time_step = sim_duration / float(num_iterations)
        print("SERVER SIMULATION STEP APPROXIMATION: " + str(simulation_time_step))
        total_episode_frames =\
            int((TOTAL_RUN_TIME + WAIT_TIME_BEFORE_START) / simulation_time_step) + TOTAL_FRAME_BUFFER

        #############################################
        # Frame-by-Frame Iteration and Initialization
        #############################################
        # Store pose history starting from the start position
        measurement_data, sensor_data = client.read_data()
        start_timestamp = measurement_data.game_timestamp / 1000.0
        start_x, start_y, start_z, start_pitch, start_roll, start_yaw = get_current_pose(measurement_data)
        send_control_command(client, throttle=0.0, steer=0, brake=1.0)
        x_history = [start_x]
        y_history = [start_y]
        yaw_history = [start_yaw]
        time_history = [0]
        speed_history = [0]
        collided_flag_history = [False]  # assume player starts off non-collided

        #############################################
        # Settings Waypoints
        #############################################
        starting = scene.player_start_spots[PLAYER_START_INDEX]
        destination = scene.player_start_spots[DESTINATION_INDEX]

        # Starting position is the current position
        # (x, y, z, pitch, roll, yaw)
        source_pos = [starting.location.x, starting.location.y, starting.location.z]
        source_ori = [starting.orientation.x, starting.orientation.y]
        source = mission_planner.project_node(source_pos)

        # Destination position
        destination_pos = [destination.location.x, destination.location.y, destination.location.z]
        destination_ori = [destination.orientation.x, destination.orientation.y]
        destination = mission_planner.project_node(destination_pos)

        waypoints = []
        waypoints_route = mission_planner.compute_route(source, source_ori, destination, destination_ori)

        intersection_nodes = mission_planner.get_intersection_nodes()
        intersection_pair = []
        turn_cooldown = 0
        prev_x = False
        prev_y = False
        # Put waypoints in the lane
        previous_waypoint = mission_planner._map.convert_to_world(waypoints_route[0])
        for i in range(1, len(waypoints_route)):
            point = waypoints_route[i]

            waypoint = mission_planner._map.convert_to_world(point)

            current_waypoint = make_correction(waypoint, previous_waypoint, DESIRED_SPEED)

            dx = current_waypoint[0] - previous_waypoint[0]
            dy = current_waypoint[1] - previous_waypoint[1]

            is_turn = ((prev_x and abs(dy) > 0.1) or (prev_y and abs(dx) > 0.1)) and not (
                    abs(dx) > 0.1 and abs(dy) > 0.1)

            prev_x = abs(dx) > 0.1
            prev_y = abs(dy) > 0.1

            if point in intersection_nodes:
                prev_start_intersection = mission_planner._map.convert_to_world(waypoints_route[i - 2])
                center_intersection = mission_planner._map.convert_to_world(waypoints_route[i])

                start_intersection = mission_planner._map.convert_to_world(waypoints_route[i - 1])
                end_intersection = mission_planner._map.convert_to_world(waypoints_route[i + 1])

                start_intersection = make_correction(start_intersection, prev_start_intersection, TURN_SPEED)
                end_intersection = make_correction(end_intersection, center_intersection, TURN_SPEED)

                dx = start_intersection[0] - end_intersection[0]
                dy = start_intersection[1] - end_intersection[1]

                if abs(dx) > 0 and abs(dy) > 0:
                    intersection_pair.append((center_intersection, len(waypoints)))
                    waypoints[-1][2] = TURN_SPEED

                    middle_point = [(start_intersection[0] + end_intersection[0]) / 2,
                                    (start_intersection[1] + end_intersection[1]) / 2]

                    centering = 0.75

                    middle_intersection = [(centering * middle_point[0] + (1 - centering) * center_intersection[0]),
                                           (centering * middle_point[1] + (1 - centering) * center_intersection[1])]

                    # Point at intersection:
                    A = [[start_intersection[0], start_intersection[1], 1],
                         [end_intersection[0], end_intersection[1], 1],
                         [middle_intersection[0], middle_intersection[1], 1]]

                    b = [-start_intersection[0] ** 2 - start_intersection[1] ** 2,
                         -end_intersection[0] ** 2 - end_intersection[1] ** 2,
                         -middle_intersection[0] ** 2 - middle_intersection[1] ** 2]

                    coefficients = np.matmul(np.linalg.inv(A), b)

                    x = start_intersection[0]

                    center_x = -coefficients[0] / 2
                    center_y = -coefficients[1] / 2

                    r = sqrt(center_x ** 2 + center_y ** 2 - coefficients[2])

                    theta_start = math.atan2((start_intersection[1] - center_y), (start_intersection[0] - center_x))
                    theta_end = math.atan2((end_intersection[1] - center_y), (end_intersection[0] - center_x))

                    theta = theta_start

                    start_to_end = 1 if theta_start < theta_end else -1

                    while (start_to_end == 1 and theta < theta_end) or (start_to_end == -1 and theta > theta_end):
                        waypoint_on_lane = [0, 0, 0]

                        waypoint_on_lane[0] = center_x + r * cos(theta)
                        waypoint_on_lane[1] = center_y + r * sin(theta)
                        waypoint_on_lane[2] = TURN_SPEED

                        waypoints.append(waypoint_on_lane)
                        theta += (abs(theta_end - theta_start) * start_to_end) / 10

                    turn_cooldown = 4
            else:
                waypoint = mission_planner._map.convert_to_world(point)

                if turn_cooldown > 0:
                    target_speed = TURN_SPEED
                    turn_cooldown -= 1
                else:
                    target_speed = DESIRED_SPEED

                waypoint_on_lane = make_correction(waypoint, previous_waypoint, target_speed)

                waypoints.append(waypoint_on_lane)

                previous_waypoint = waypoint

        waypoints = np.array(waypoints)
        #############################################
        # Controller 2D Class Declaration
        #############################################
        # This is where we take the controller2d.py class
        # and apply it to the simulator
        controller = controller2d.Controller2D(waypoints)

        #############################################
        # Vehicle Trajectory Live Plotting Setup
        #############################################
        # Uses the live plotter to generate live feedback during the simulation
        # The two feedback includes the trajectory feedback and
        # the controller feedback (which includes the speed tracking).
        lp_traj = lv.LivePlotter(tk_title="Trajectory Trace")
        lp_1d = lv.LivePlotter(tk_title="Controls Feedback")

        ###
        # Add 2D position / trajectory plot
        ###
        trajectory_fig = lp_traj.plot_new_dynamic_2d_figure(
            title='Vehicle Trajectory',
            figsize=(FIG_SIZE_X_INCHES, FIG_SIZE_Y_INCHES),
            edgecolor="black",
            rect=[PLOT_LEFT, PLOT_BOT, PLOT_WIDTH, PLOT_HEIGHT]
        )

        trajectory_fig.set_invert_x_axis()  # Because UE4 uses left-handed
        # coordinate system the X
        # axis in the graph is flipped
        trajectory_fig.set_axis_equal()  # X-Y spacing should be equal in size

        # Add waypoint markers
        trajectory_fig.add_graph("waypoints", window_size=len(waypoints),
                                 x0=waypoints[:, 0], y0=waypoints[:, 1],
                                 linestyle="-", marker="", color='g')
        # Add trajectory markers
        trajectory_fig.add_graph("trajectory", window_size=total_episode_frames,
                                 x0=[start_x] * total_episode_frames,
                                 y0=[start_y] * total_episode_frames,
                                 color=[1, 0.5, 0])
        # Add starting position marker
        trajectory_fig.add_graph("start_pos", window_size=1,
                                 x0=[start_x], y0=[start_y],
                                 marker=11, color=[1, 0.5, 0],
                                 markertext="Start", marker_text_offset=1)

        # Add obstacles points marker
        trajectory_fig.add_graph("obstacles_points",
                                 window_size=8 * (NUM_PEDESTRIANS + NUM_VEHICLES),
                                 x0=[0] * (8 * (NUM_PEDESTRIANS + NUM_VEHICLES)),
                                 y0=[0] * (8 * (NUM_PEDESTRIANS + NUM_VEHICLES)),
                                 linestyle="", marker="+", color='b')

        # Add end position marker
        trajectory_fig.add_graph("end_pos", window_size=1,
                                 x0=[waypoints[-1, 0]],
                                 y0=[waypoints[-1, 1]],
                                 marker="D", color='r',
                                 markertext="End", marker_text_offset=1)
        # Add car marker
        trajectory_fig.add_graph("car", window_size=1,
                                 marker="s", color='b', markertext="Car",
                                 marker_text_offset=1)
        # Add lead car information
        trajectory_fig.add_graph("leadcar", window_size=1,
                                 marker="s", color='g', markertext="Lead Car",
                                 marker_text_offset=1)

        # Add lookahead path
        trajectory_fig.add_graph("selected_path",
                                 window_size=INTERP_MAX_POINTS_PLOT,
                                 x0=[start_x] * INTERP_MAX_POINTS_PLOT,
                                 y0=[start_y] * INTERP_MAX_POINTS_PLOT,
                                 color=[1, 0.5, 0.0],
                                 linewidth=3)

        # Add local path proposals
        for i in range(NUM_PATHS):
            trajectory_fig.add_graph("local_path " + str(i), window_size=200,
                                     x0=None, y0=None, color=[0.0, 0.0, 1.0])

        ###
        # Add 1D speed profile updater
        ###
        forward_speed_fig = lp_1d.plot_new_dynamic_figure(title="Forward Speed (m/s)")
        forward_speed_fig.add_graph("forward_speed",
                                    label="forward_speed",
                                    window_size=total_episode_frames)
        forward_speed_fig.add_graph("reference_signal",
                                    label="reference_Signal",
                                    window_size=total_episode_frames)

        # Add throttle signals graph
        throttle_fig = lp_1d.plot_new_dynamic_figure(title="Throttle")
        throttle_fig.add_graph("throttle",
                               label="throttle",
                               window_size=total_episode_frames)
        # Add brake signals graph
        brake_fig = lp_1d.plot_new_dynamic_figure(title="Brake")
        brake_fig.add_graph("brake",
                            label="brake",
                            window_size=total_episode_frames)
        # Add steering signals graph
        steer_fig = lp_1d.plot_new_dynamic_figure(title="Steer")
        steer_fig.add_graph("steer",
                            label="steer",
                            window_size=total_episode_frames)

        # live plotter is disabled, hide windows
        if not enable_live_plot:
            lp_traj._root.withdraw()
            lp_1d._root.withdraw()

        #############################################
        # Local Planner Variables
        #############################################
        wp_goal_index = 0
        local_waypoints = None
        path_validity = np.zeros((NUM_PATHS, 1), dtype=bool)
        lp = local_planner.LocalPlanner(
            NUM_PATHS,
            PATH_OFFSET,
            CIRCLE_OFFSETS,
            CIRCLE_RADII,
            PATH_SELECT_WEIGHT,
            TIME_GAP,
            A_MAX,
            SLOW_SPEED,
            STOP_LINE_BUFFER
        )
        bp = behavioural_planner.BehaviouralPlanner(BP_LOOKAHEAD_BASE, LEAD_VEHICLE_LOOKAHEAD)

        #############################################
        # Scenario Execution Loop
        #############################################

        # Iterate the frames until the end of the waypoints is reached or
        # the total_episode_frames is reached. The controller simulation then
        # ouptuts the results to the controller output directory.
        reached_the_end = False
        skip_first_frame = True

        # Initialize the current timestamp.
        current_timestamp = start_timestamp

        # Initialize collision history
        prev_collision_vehicles = 0
        prev_collision_pedestrians = 0
        prev_collision_other = 0

        # Initialize traffic light detector
        tld = TrafficLightDetector()
        prev_tl_state = None
        tl_images = []
        boxes_dict = {}
        no_tl_state_counter = 0

        for frame in range(total_episode_frames):
            # Gather current data from the CARLA server
            measurement_data, sensor_data = client.read_data()

            # Visualization of sensor data
            for sensor in SENSORS:
                rgb_image = get_sensor_output(sensor_data, sensor)
                boxes = tld.predict_image(rgb_image)
                boxes_dict[sensor] = boxes
                tl_image = tld.draw_boxes(rgb_image, boxes)
                tl_images.append(tl_image)

            # print state (NO_TL, GO, STOP)
            curr_state, score = tld.update_state(boxes_dict)
            if prev_tl_state != curr_state:
                prev_tl_state = curr_state
                print(f"Nearest TL: {(curr_state.name, score)}")

            # Shows Traffic Light Detector output
            cv2.imshow("Traffic Lights", np.hstack(tuple(tl_images)))
            cv2.waitKey(1)
            tl_images.clear()

            # UPDATE HERE the obstacles list
            obstacles = []

            # Update pose and timestamp
            prev_timestamp = current_timestamp
            current_x, current_y, current_z, current_pitch, current_roll, current_yaw = \
                get_current_pose(measurement_data)
            current_speed = measurement_data.player_measurements.forward_speed
            current_timestamp = float(measurement_data.game_timestamp) / 1000.0

            # Wait for some initial time before starting the demo
            if current_timestamp <= WAIT_TIME_BEFORE_START:
                send_control_command(client, throttle=0.0, steer=0, brake=1.0)
                continue
            else:
                current_timestamp = current_timestamp - WAIT_TIME_BEFORE_START

            # Store history
            x_history.append(current_x)
            y_history.append(current_y)
            yaw_history.append(current_yaw)
            speed_history.append(current_speed)
            time_history.append(current_timestamp)

            # Store collision history
            collided_flag, prev_collision_vehicles, prev_collision_pedestrians, prev_collision_other = \
                get_player_collided_flag(
                    measurement_data, prev_collision_vehicles, prev_collision_pedestrians, prev_collision_other)
            collided_flag_history.append(collided_flag)

            # Obtain Lead Vehicle information.
            lead_car_pos    = None
            lead_car_length = None
            lead_car_speed  = None
            temp = float('inf')

            for agent in measurement_data.non_player_agents:
                # save only vehicles that have the same orientation
                if agent.HasField('vehicle'):
                    new_car_pos = agent.vehicle.transform.location
                    car_loc = np.array([new_car_pos.x, new_car_pos.y, new_car_pos.z]) - np.array([current_x, current_y, current_z])
                    R = transforms3d.euler.euler2mat(current_roll, current_pitch, current_yaw).T
                    car_loc_relative = np.dot(R, car_loc)
                    if 0 < car_loc_relative[0] < temp and abs(car_loc_relative[1]) < LEAD_CAR_LATERAL_THRESHOLD:
                        temp = car_loc_relative[0]
                        lead_car_pos = [agent.vehicle.transform.location.x, agent.vehicle.transform.location.y]
                        lead_car_length = agent.vehicle.bounding_box.extent.x
                        lead_car_speed = agent.vehicle.forward_speed



            # Execute the behaviour and local planning in the current instance
            # Note that updating the local path during every controller update
            # produces issues with the tracking performance (imagine everytime
            # the controller tried to follow the path, a new path appears). For
            # this reason, the local planner (LP) will update every X frame,
            # stored in the variable LP_FREQUENCY_DIVISOR, as it is analogous
            # to be operating at a frequency that is a division to the 
            # simulation frequency.
            if frame % LP_FREQUENCY_DIVISOR == 0:
                # Compute open loop speed estimate.
                open_loop_speed = lp._velocity_planner.get_open_loop_speed(current_timestamp - prev_timestamp)

                # Calculate the goal state set in the local frame for the local planner.
                # Current speed should be open loop for the velocity profile generation.
                ego_state = [current_x, current_y, current_yaw, open_loop_speed]

                # Set lookahead based on current speed.
                bp.set_lookahead(BP_LOOKAHEAD_BASE + BP_LOOKAHEAD_TIME * open_loop_speed)

                # Perform a state transition in the behavioural planner.
                bp.transition_state(waypoints, ego_state, current_speed)

                # Check to see if we need to follow the lead vehicle.
                if lead_car_pos is not None:
                    bp.check_for_lead_vehicle(ego_state, lead_car_pos)

                # Compute the goal state set from the behavioural planner's computed goal state.
                goal_state_set = lp.get_goal_state_set(bp._goal_index, bp._goal_state, waypoints, ego_state)

                # Calculate planned paths in the local frame.
                paths, path_validity = lp.plan_paths(goal_state_set)

                # Transform those paths back to the global frame.
                paths = local_planner.transform_paths(paths, ego_state)

                # Perform collision checking.
                collision_check_array = lp._collision_checker.collision_check(paths, [])

                # Compute the best local path.
                best_index = lp._collision_checker.select_best_path_index(paths, collision_check_array, bp._goal_state)
                # If no path was feasible, continue to follow the previous best path.
                if best_index is None:
                    best_path = lp._prev_best_path
                else:
                    best_path = paths[best_index]
                    lp._prev_best_path = best_path

                if best_path is not None:
                    # Compute the velocity profile for the path, and compute the waypoints.
                    desired_speed = bp._goal_state[2]
                    if lead_car_pos is not None:
                        lead_car_state = [lead_car_pos[0], lead_car_pos[1], lead_car_speed]
                    else:
                        lead_car_state = None
                    decelerate_to_stop = bp._state == behavioural_planner.DECELERATE_TO_STOP
                    local_waypoints = lp._velocity_planner.compute_velocity_profile(best_path, desired_speed, ego_state,
                                                                                    current_speed, decelerate_to_stop,
                                                                                    lead_car_state, bp._follow_lead_vehicle)

                    if local_waypoints is not None:
                        # Update the controller waypoint path with the best local path.
                        # This controller is similar to that developed in Course 1 of this
                        # specialization.  Linear interpolation computation on the waypoints
                        # is also used to ensure a fine resolution between points.
                        wp_distance = []  # distance array
                        local_waypoints_np = np.array(local_waypoints)
                        for i in range(1, local_waypoints_np.shape[0]):
                            wp_distance.append(
                                np.sqrt((local_waypoints_np[i, 0] - local_waypoints_np[i - 1, 0]) ** 2 +
                                        (local_waypoints_np[i, 1] - local_waypoints_np[i - 1, 1]) ** 2))
                        wp_distance.append(0)  # last distance is 0 because it is the distance
                        # from the last waypoint to the last waypoint

                        # Linearly interpolate between waypoints and store in a list
                        wp_interp = []  # interpolated values
                        # (rows = waypoints, columns = [x, y, v])
                        for i in range(local_waypoints_np.shape[0] - 1):
                            # Add original waypoint to interpolated waypoints list (and append
                            # it to the hash table)
                            wp_interp.append(list(local_waypoints_np[i]))

                            # Interpolate to the next waypoint. First compute the number of
                            # points to interpolate based on the desired resolution and
                            # incrementally add interpolated points until the next waypoint
                            # is about to be reached.
                            num_pts_to_interp = int(np.floor(wp_distance[i] / float(INTERP_DISTANCE_RES)) - 1)
                            wp_vector = local_waypoints_np[i + 1] - local_waypoints_np[i]
                            wp_uvector = wp_vector / np.linalg.norm(wp_vector[0:2])

                            for j in range(num_pts_to_interp):
                                next_wp_vector = INTERP_DISTANCE_RES * float(j + 1) * wp_uvector
                                wp_interp.append(list(local_waypoints_np[i] + next_wp_vector))
                        # add last waypoint at the end
                        wp_interp.append(list(local_waypoints_np[-1]))

                        # Update the other controller values and controls
                        controller.update_waypoints(wp_interp)

            ###
            # Controller Update
            ###
            if local_waypoints is not None and local_waypoints != []:
                controller.update_values(current_x, current_y, current_yaw,
                                         current_speed,
                                         current_timestamp, frame)
                controller.update_controls()
                cmd_throttle, cmd_steer, cmd_brake = controller.get_commands()
            else:
                cmd_throttle = 0.0
                cmd_steer = 0.0
                cmd_brake = 0.0

            # Skip the first frame or if there exists no local paths
            if skip_first_frame and frame == 0:
                pass
            elif local_waypoints is None:
                pass
            else:
                # Update live plotter with new feedback
                trajectory_fig.roll("trajectory", current_x, current_y)
                trajectory_fig.roll("car", current_x, current_y)
                if lead_car_pos is not None:
                    trajectory_fig.roll("leadcar", lead_car_pos[0], lead_car_pos[1])
                # Load parked car points
                if len(obstacles) > 0:
                    x = obstacles[:, :, 0]
                    y = obstacles[:, :, 1]
                    x = np.reshape(x, x.shape[0] * x.shape[1])
                    y = np.reshape(y, y.shape[0] * y.shape[1])

                    trajectory_fig.roll("obstacles_points", x, y)

                forward_speed_fig.roll("forward_speed",
                                       current_timestamp,
                                       current_speed)
                forward_speed_fig.roll("reference_signal",
                                       current_timestamp,
                                       controller._desired_speed)
                throttle_fig.roll("throttle", current_timestamp, cmd_throttle)
                brake_fig.roll("brake", current_timestamp, cmd_brake)
                steer_fig.roll("steer", current_timestamp, cmd_steer)

                # Local path plotter update
                if frame % LP_FREQUENCY_DIVISOR == 0:
                    path_counter = 0
                    for i in range(NUM_PATHS):
                        # If a path was invalid in the set, there is no path to plot.
                        if path_validity[i]:
                            # Colour paths according to collision checking.
                            if not collision_check_array[path_counter]:
                                colour = 'r'
                            elif i == best_index:
                                colour = 'k'
                            else:
                                colour = 'b'
                            trajectory_fig.update("local_path " + str(i), paths[path_counter][0],
                                                  paths[path_counter][1], colour)
                            path_counter += 1
                        else:
                            trajectory_fig.update("local_path " + str(i), [ego_state[0]], [ego_state[1]], 'r')
                # When plotting lookahead path, only plot a number of points
                # (INTERP_MAX_POINTS_PLOT amount of points). This is meant
                # to decrease load when live plotting
                wp_interp_np = np.array(wp_interp)
                path_indices = np.floor(np.linspace(0,
                                                    wp_interp_np.shape[0] - 1,
                                                    INTERP_MAX_POINTS_PLOT))
                trajectory_fig.update("selected_path",
                                      wp_interp_np[path_indices.astype(int), 0],
                                      wp_interp_np[path_indices.astype(int), 1],
                                      new_colour=[1, 0.5, 0.0])

                # Refresh the live plot based on the refresh rate
                # set by the options
                if enable_live_plot and live_plot_timer.has_exceeded_lap_period():
                    lp_traj.refresh()
                    lp_1d.refresh()
                    live_plot_timer.lap()

            # Output controller command to CARLA server
            send_control_command(client,
                                 throttle=cmd_throttle,
                                 steer=cmd_steer,
                                 brake=cmd_brake)

            # Find if reached the end of waypoint. If the car is within
            # DIST_THRESHOLD_TO_LAST_WAYPOINT to the last waypoint,
            # the simulation will end.
            dist_to_last_waypoint = np.linalg.norm(np.array([
                waypoints[-1][0] - current_x,
                waypoints[-1][1] - current_y]))
            if dist_to_last_waypoint < DIST_THRESHOLD_TO_LAST_WAYPOINT:
                reached_the_end = True
            if reached_the_end:
                break

        # End of demo - Stop vehicle and Store outputs to the controller output
        # directory.
        if reached_the_end:
            print("Reached the end of path. Writing to controller_output...")
        else:
            print("Exceeded assessment time. Writing to controller_output...")
        # Stop the car
        send_control_command(client, throttle=0.0, steer=0.0, brake=1.0)
        # Store the various outputs
        store_trajectory_plot(trajectory_fig.fig, 'trajectory.png')
        store_trajectory_plot(forward_speed_fig.fig, 'forward_speed.png')
        store_trajectory_plot(throttle_fig.fig, 'throttle_output.png')
        store_trajectory_plot(brake_fig.fig, 'brake_output.png')
        store_trajectory_plot(steer_fig.fig, 'steer_output.png')
        write_trajectory_file(x_history, y_history, speed_history, time_history,
                              collided_flag_history)
        write_collisioncount_file(collided_flag_history)


def main():
    """Main function.

    Args:
        -v, --verbose: print debug information
        --host: IP of the host server (default: localhost)
        -p, --port: TCP port to listen to (default: 2000)
        -a, --autopilot: enable autopilot
        -q, --quality-level: graphics quality level [Low or Epic]
        -i, --images-to-disk: save images to disk
        -c, --carla-settings: Path to CarlaSettings.ini file
    """
    argparser = argparse.ArgumentParser(description=__doc__)
    argparser.add_argument(
        '-v', '--verbose',
        action='store_true',
        dest='debug',
        help='print debug information')
    argparser.add_argument(
        '--host',
        metavar='H',
        default='localhost',
        help='IP of the host server (default: localhost)')
    argparser.add_argument(
        '-p', '--port',
        metavar='P',
        default=2000,
        type=int,
        help='TCP port to listen to (default: 2000)')
    argparser.add_argument(
        '-a', '--autopilot',
        action='store_true',
        help='enable autopilot')
    argparser.add_argument(
        '-q', '--quality-level',
        choices=['Low', 'Epic'],
        type=lambda s: s.title(),
        default='Low',
        help='graphics quality level.')
    argparser.add_argument(
        '-c', '--carla-settings',
        metavar='PATH',
        dest='settings_filepath',
        default=None,
        help='Path to a "CarlaSettings.ini" file')
    args = argparser.parse_args()

    # Logging startup info
    log_level = logging.DEBUG if args.debug else logging.INFO
    logging.basicConfig(format='%(levelname)s: %(message)s', level=log_level)
    logging.info('listening to server %s:%s', args.host, args.port)

    args.out_filename_format = '_out/episode_{:0>4d}/{:s}/{:0>6d}'

    # Execute when server connection is established
    while True:
        try:
            exec_waypoint_nav_demo(args)
            print('Done.')
            return

        except TCPConnectionError as error:
            logging.error(error)
            time.sleep(1)


if __name__ == '__main__':

    try:
        main()
    except KeyboardInterrupt:
        print('\nCancelled by user. Bye!')<|MERGE_RESOLUTION|>--- conflicted
+++ resolved
@@ -16,13 +16,9 @@
 import cv2
 from local_planner import local_planner
 from behavioural_planner import behavioural_planner
-<<<<<<< HEAD
 from traffic_light_detector import TrafficLightDetector, TrafficLightState
 from data_visualization import visualize_sensor_data, get_sensor_output, Sensor
-=======
-from math import sin, cos, pi, sqrt
 import transforms3d
->>>>>>> 1f112518
 
 # Script level imports
 sys.path.append(os.path.abspath(sys.path[0] + '/..'))
@@ -36,17 +32,13 @@
 ###############################################################################
 # CONFIGURABLE PARAMETERS DURING EXAM
 ###############################################################################
-<<<<<<< HEAD
-PLAYER_START_INDEX = 91  # spawn index for player
-DESTINATION_INDEX = 64  # Setting a Destination HERE
-=======
 PLAYER_START_INDEX = 2  # spawn index for player
 DESTINATION_INDEX = 15  # Setting a Destination HERE
->>>>>>> 1f112518
 NUM_PEDESTRIANS = 30  # total number of pedestrians to spawn
 NUM_VEHICLES = 30  # total number of vehicles to spawn
 SEED_PEDESTRIANS = 0  # seed for pedestrian spawn randomizer
 SEED_VEHICLES = 0  # seed for vehicle spawn randomizer
+###############################################################################àà
 
 ###############################################################################
 
